from __future__ import annotations

import asyncio
from concurrent.futures import ThreadPoolExecutor
import functools
import gc
import time
from typing import (
    Any,
    Callable,
    Dict,
    Iterable,
    List,
    Literal,
    Optional,
    Tuple,
    TypeVar,
    Union,
)
<<<<<<< HEAD
import uuid

from base_types import (
    NodeId,
    OutputId,
)
from chain.cache import (
    CacheStrategy,
    OutputCache,
    get_cache_strategies,
)
from chain.chain import (
    Chain,
    FunctionNode,
    IteratorNode,
    Node,
    SubChain,
)
from chain.input import (
    EdgeInput,
    InputMap,
)
from events import (
    Event,
    EventQueue,
    InputsDict,
)
from nodes.node_base import NodeBase
from nodes.utils.dataset_utils import get_dataframe_fields
from nodes.utils.image_utils import get_h_w_c
import numpy as np
=======
>>>>>>> ee088082
import pandas
from progress import (
    Aborted,
    ProgressController,
    ProgressToken,
)
from sanic.log import logger

T = TypeVar("T")


class NodeExecutionError(Exception):
    """Exception raised when there is an error during node execution.

    Attributes:
        node (Node): The node that caused the error.
        cause (str): The cause of the error.
        inputs (InputsDict): The inputs provided to the node.
    """

    def __init__(
        self,
        node: Node,
        cause: str,
        inputs: InputsDict,
    ):
        super().__init__(cause)
        self.node: Node = node
        self.inputs: InputsDict = inputs


class IteratorContext:
    """
    Represents the context for iterating over a collection of items.

    Args:
        executor (Executor): The executor object responsible for executing the iteration.
        iterator_id (NodeId): The unique identifier for the iterator.

    Attributes:
        executor (Executor): The executor object responsible for executing the iteration.
        progress (ProgressToken): The progress token associated with the executor.
        iterator_id (NodeId): The unique identifier for the iterator.
        chain (SubChain): The sub-chain of nodes associated with the iterator.
        inputs (InputMap): The input map for the iterator.

    Methods:
        get_helper: Retrieves the helper node with the specified schema ID.
        __create_iterator_executor: Creates a new executor for the iterator.
        run_iteration: Runs a single iteration of the iterator.
        run: Runs the iterator over a collection of items.

    """

    def __init__(
        self,
        executor: Executor,
        iterator_id: NodeId,
    ):
        self.executor: Executor = executor
        self.progress: ProgressToken = executor.progress

        self.iterator_id: NodeId = iterator_id
        self.chain = SubChain(executor.chain, iterator_id)
        self.inputs = InputMap(parent=executor.inputs)

    def get_helper(self, schema_id: str) -> FunctionNode:
        """
        Retrieves the helper node with the specified schema ID.

        Args:
            schema_id (str): The schema ID of the helper node to retrieve.

        Returns:
            FunctionNode: The helper node with the specified schema ID.

        Raises:
            AssertionError: If the helper node with the specified schema ID is not found.

        """
        for node in self.chain.nodes.values():
            if node.schema_id == schema_id:
                return node
        if not False:
            raise AssertionError(
                f"Unable to find {schema_id} helper node for iterator {self.iterator_id}"
            )

    def __create_iterator_executor(self) -> Executor:
        """
        Creates a new executor for the iterator.

        Returns:
            Executor: The new executor for the iterator.

        """
        return Executor(
            self.executor.chain,
            self.inputs,
            self.executor.loop,
            self.executor.queue,
            self.executor.pool,
            parent_executor=self.executor,
        )

    async def run_iteration(self, index: int, total: int):
        """
        Runs a single iteration of the iterator.

        Args:
            index (int): The index of the current iteration.
            total (int): The total number of iterations.

        """
        executor = self.__create_iterator_executor()

        await self.progress.suspend()
        await self.executor.queue.put(
            {
                "event": "iterator-progress-update",
                "data": {
                    "percent": index / total,
                    "iteratorId": self.iterator_id,
                    "running": list(self.chain.nodes.keys()),
                },
            }
        )

        try:
            await executor.run_iteration(self.chain)
        finally:
            await self.executor.queue.put(
                {
                    "event": "iterator-progress-update",
                    "data": {
                        "percent": (index + 1) / total,
                        "iteratorId": self.iterator_id,
                        "running": None,
                    },
                }
            )

    async def run(
        self,
        collection: Iterable[T],
        before: Callable[[T, int], Union[None, Literal[False]]],
    ):
        """
        Runs the iterator over a collection of items.

        Args:
            collection (Iterable[T]): The collection of items to iterate over.
            before (Callable[[T, int], Union[None, Literal[False]]]): A callback function to be called before each iteration.

        Raises:
            Aborted: If the iteration is aborted.
            Exception: If any errors occur during the iteration.

        """
        items = list(collection)
        length = len(items)

        errors: List[str] = []
        for index, item in enumerate(items):
            try:
                await self.progress.suspend()

                result = before(item, index)
                if result is False:
                    break

                await self.run_iteration(index, length)
            except Aborted:
                raise
            except Exception as e:
                logger.error(e)
                errors.append(str(e))

        if len(errors) > 0:
            raise Exception(
                # pylint: disable=consider-using-f-string
                "Errors occurred during iteration: \n• {}".format(
                    "\n• ".join(errors)
                )
            )


def timed_supplier(
    supplier: Callable[[], Any]
) -> Callable[[], Tuple[Any, float]]:
    """
    Decorator function that measures the execution time of a supplier function.

    Args:
        supplier: A function that takes no arguments and returns a value.

    Returns:
        A wrapper function that calls the supplier function and returns a tuple
        containing the result of the supplier function and the duration of its execution.
    """

    def wrapper():
        start = time.time()
        result = supplier()
        duration = time.time() - start
        return result, duration

    return wrapper


async def timed_supplier_async(supplier):
    start = time.time()
    result = await supplier()
    duration = time.time() - start
    return result, duration


class Executor:
    """
    Class for executing PrediKit's processing logic

    Attributes:
        chain (Chain): The chain of nodes to be executed.
        inputs (InputMap): The input map containing the input values for each node.
        loop (asyncio.AbstractEventLoop): The event loop used for asynchronous execution.
        queue (EventQueue): The event queue for communication between nodes.
        pool (ThreadPoolExecutor): The thread pool executor for running nodes in parallel.
        parent_cache (Optional[OutputCache]): The parent cache, if this executor is a child executor.
        parent_executor (Optional[Executor]): The parent executor, if this executor is a child executor.
        execution_id (str): The unique ID for the execution.
        cache (OutputCache): The cache for storing node outputs.
        __broadcast_tasks (List[asyncio.Task[None]]): The list of broadcast tasks for sending node outputs to other nodes.
        progress (ProgressController): The progress controller for tracking the execution progress.
        cache_strategy (Dict[NodeId, CacheStrategy]): The cache strategy for each node.

    Methods:
        process: Process a specific node in the chain.
    """

    def __init__(
        self,
        chain: Chain,
        inputs: InputMap,
        loop: asyncio.AbstractEventLoop,
        queue: EventQueue,
        pool: ThreadPoolExecutor,
        parent_cache: Optional[OutputCache] = None,
        parent_executor: Optional[Executor] = None,
    ) -> None:
        if parent_cache and parent_executor:
            raise AssertionError(
                "Providing both a parent executor and a parent cache is not supported."
            )

        self.execution_id: str = uuid.uuid4().hex
        self.chain = chain
        self.inputs = inputs
        self.cache: OutputCache = OutputCache(
            parent=parent_executor.cache if parent_executor else parent_cache
        )
        self.__broadcast_tasks: List[asyncio.Task[None]] = []

        self.progress = (
            ProgressController()
            if not parent_executor
            else parent_executor.progress
        )

        self.loop: asyncio.AbstractEventLoop = loop
        self.queue: EventQueue = queue
        self.pool: ThreadPoolExecutor = pool

        self.parent_executor = parent_executor

        self.cache_strategy: Dict[NodeId, CacheStrategy] = (
            parent_executor.cache_strategy
            if parent_executor
            else get_cache_strategies(chain)
        )

    async def process(self, node_id: NodeId) -> Any:
        """
        Process the node with the given node_id.

        Args:
            node_id (NodeId): The ID of the node to be processed.

        Returns:
            Any: The result of processing the node.

        Raises:
            Aborted: If the processing is aborted.
            NodeExecutionError: If there is an error during node execution.
        """
        node = self.chain.nodes[node_id]
        try:
            return await self.__process(node)
        except Aborted:
            raise
        except NodeExecutionError:
            raise
        except Exception as e:
            raise NodeExecutionError(node, str(e), {}) from e

    async def __process(self, node: Node) -> Any:
        """Process a single node.

        Args:
            node (Node): The node to be processed.

        Returns:
            Any: The output of the processed node.

        Raises:
            Aborted: If the processing is aborted.
            NodeExecutionError: If there is an error during node execution.

        """

        logger.debug(f"node: {node}")
        logger.debug(f"Running node {node.id}")

        # Return cached output value from an already-run node if that cached output exists
        cached = self.cache.get(node.id)
        if cached is not None:
            await self.queue.put(self.__create_node_finish(node.id))
            return cached

        inputs = []
        for node_input in self.inputs.get(node.id):
            await self.progress.suspend()

            # If input is a dict indicating another node, use that node's output value
            if isinstance(node_input, EdgeInput):
                # Recursively get the value of the input
                processed_input = await self.process(node_input.id)
                # Split the output if necessary and grab the right index from the output
                if type(processed_input) in [list, tuple]:
                    processed_input = processed_input[node_input.index]
                inputs.append(processed_input)
                await self.progress.suspend()
            # Otherwise, just use the given input (number, string, etc)
            else:
                inputs.append(node_input.value)

        await self.progress.suspend()

        # Create node based on given category/name information
        node_instance = node.get_node()

        # Enforce that all inputs match the expected input schema
        enforced_inputs = []
        if node_instance.type == "iteratorHelper":
            enforced_inputs = inputs
        else:
            # Enforce the inputs and store them in a list
            # Enforcing means converting the input to the expected type
            node_inputs = node_instance.inputs
            for idx, node_input in enumerate(inputs):
                enforced_inputs.append(node_inputs[idx].enforce_(node_input))

        # Run the node and pass in inputs as args
        if node_instance.type == "iterator":
            context = IteratorContext(self, node.id)
            run_func = functools.partial(
                node_instance.run, *enforced_inputs, context=context
            )
            output, execution_time = await timed_supplier_async(run_func)
            del run_func
            await self.__broadcast_data(
                node_instance, node.id, execution_time, output
            )
        else:
            try:
                # Run the node and pass in inputs as args
                run_func = functools.partial(
                    node_instance.run, *enforced_inputs
                )
                output, execution_time = await self.loop.run_in_executor(
                    self.pool, timed_supplier(run_func)
                )
                del run_func
            except Aborted:
                raise
            except NodeExecutionError:
                raise
            except Exception as e:
                input_dict: InputsDict = {}
                for index, node_input in enumerate(node_instance.inputs):
                    input_id = node_input.id
                    input_value = enforced_inputs[index]
                    if input_value is None:
                        input_dict[input_id] = None
                    elif isinstance(input_value, (str, int, float)):
                        input_dict[input_id] = input_value
                    elif isinstance(input_value, pandas.DataFrame):
                        columns, data, dfindex, dtype, shape = (
                            get_dataframe_fields(input_value)
                        )
                        input_dict[input_id] = {
                            "columns": columns,
                            "data": data,
                            "index": dfindex,
                            "dtype": dtype,
                            "shape": shape,
                        }
                    elif isinstance(input_value, np.ndarray):
                        h, w, c = get_h_w_c(input_value)
                        input_dict[input_id] = {
                            "width": w,
                            "height": h,
                            "channels": c,
                        }
                raise NodeExecutionError(node, str(e), input_dict) from e

            await self.__broadcast_data(
                node_instance, node.id, execution_time, output
            )

        del node_instance

        # Cache the output of the node
        # If we are executing a free node from within an iterator,
        # I want to store the result in the cache of the parent executor
        write_cache = (
            self.parent_executor.cache
            if self.parent_executor and node.parent is None
            else self.cache
        )
        write_cache.set(node.id, output, self.cache_strategy[node.id])

        gc.collect()
        return output

    async def __broadcast_data(
        self,
        node_instance: NodeBase,
        node_id: NodeId,
        execution_time: float,
        output: Any,
    ) -> None:
        node_outputs = node_instance.outputs
        finished = list(self.cache.keys())
        if node_id not in finished:
            finished.append(node_id)

        def compute_broadcast_data():
            broadcast_data: Dict[OutputId, Any] = {}
            output_list: List[Any] = (
                [output] if len(node_outputs) == 1 else output
            )
            for index, node_output in enumerate(node_outputs):
                try:
                    broadcast_data[node_output.id] = (
                        node_output.get_broadcast_data(output_list[index])
                    )
                except Exception as e:
                    logger.error(f"Error broadcasting output: {e}")
            return broadcast_data

        async def send_broadcast():
            data = await self.loop.run_in_executor(
                self.pool, compute_broadcast_data
            )
            await self.queue.put(
                {
                    "event": "node-finish",
                    "data": {
                        "finished": finished,
                        "nodeId": node_id,
                        "executionTime": execution_time,
                        "data": data,
                    },
                }
            )

        # Only broadcast the output if the node has outputs and the output is not cached
        if len(node_outputs) > 0 and not self.cache.has(node_id):
            # broadcasts are done is parallel, so don't wait
            self.__broadcast_tasks.append(
                self.loop.create_task(send_broadcast())
            )
        else:
            await self.queue.put(
                {
                    "event": "node-finish",
                    "data": {
                        "finished": finished,
                        "nodeId": node_id,
                        "executionTime": execution_time,
                        "data": None,
                    },
                }
            )

    def __create_node_finish(self, node_id: NodeId) -> Event:
        finished = list(self.cache.keys())
        if node_id not in finished:
            finished.append(node_id)

        return {
            "event": "node-finish",
            "data": {
                "finished": finished,
                "nodeId": node_id,
                "executionTime": None,
                "data": None,
            },
        }

    def __get_output_nodes(self) -> List[NodeId]:
        output_nodes: List[NodeId] = []
        for node in self.chain.nodes.values():
            # I assume that iterator node always have side effects
            side_effects = (
                isinstance(node, IteratorNode) or node.has_side_effects()
            )
            if node.parent is None and side_effects:
                output_nodes.append(node.id)
        return output_nodes

    @staticmethod
    def __get_iterator_output_nodes(sub: SubChain) -> List[NodeId]:
        output_nodes: List[NodeId] = []
        for node in sub.nodes.values():
            if node.has_side_effects():
                output_nodes.append(node.id)
        return output_nodes

    async def __process_nodes(self, nodes: List[NodeId]):
        await self.progress.suspend()

        # Run each of the output nodes through processing
        for output_node in nodes:
            await self.progress.suspend()
            await self.process(output_node)

        logger.debug(self.cache.keys())

        # await all broadcasts
        tasks = self.__broadcast_tasks
        self.__broadcast_tasks = []
        for task in tasks:
            await task

    async def run(self):
        logger.debug(f"Running executor {self.execution_id}")
        await self.__process_nodes(self.__get_output_nodes())

    async def run_iteration(self, sub: SubChain):
        logger.debug(f"Running executor {self.execution_id}")
        await self.__process_nodes(self.__get_iterator_output_nodes(sub))

    def resume(self):
        logger.info(f"Resuming executor {self.execution_id}")
        self.progress.resume()

    def pause(self):
        logger.info(f"Pausing executor {self.execution_id}")
        self.progress.pause()

    def kill(self):
        logger.info(f"Killing executor {self.execution_id}")
        self.progress.abort()

    def is_running(self) -> bool:
        return not self.progress.aborted and not self.progress.paused

    def is_paused(self) -> bool:
        return self.progress.paused

    def is_aborted(self) -> bool:
        return self.progress.aborted

    def get_cache(self) -> OutputCache:
        return (
            self.cache
            if not self.parent_executor
            else self.parent_executor.cache
        )<|MERGE_RESOLUTION|>--- conflicted
+++ resolved
@@ -17,7 +17,6 @@
     TypeVar,
     Union,
 )
-<<<<<<< HEAD
 import uuid
 
 from base_types import (
@@ -49,8 +48,6 @@
 from nodes.utils.dataset_utils import get_dataframe_fields
 from nodes.utils.image_utils import get_h_w_c
 import numpy as np
-=======
->>>>>>> ee088082
 import pandas
 from progress import (
     Aborted,
