--- conflicted
+++ resolved
@@ -1,8 +1,5 @@
 from __future__ import annotations
-<<<<<<< HEAD
-=======
 from typing import Literal
->>>>>>> ee088082
 
 import os
 from typing import (
