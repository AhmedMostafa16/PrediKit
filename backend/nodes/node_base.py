from abc import (
    ABCMeta,
    abstractmethod,
)
from typing import (
<<<<<<< HEAD
=======
    Any,
>>>>>>> ee088082
    List,
    Literal,
)

from base_types import (
    InputId,
    OutputId,
)

from .category import Category
from .properties.inputs.base_input import BaseInput
from .properties.outputs.base_output import BaseOutput

NodeType = Literal["regularNode", "iterator", "iteratorHelper"]


class NodeBase(metaclass=ABCMeta):
    """Base class for a node"""

    def __init__(self):
        self.__inputs: List[BaseInput] = []
        self.__outputs: List[BaseOutput] = []
        self.description: str = ""

        self.category: Category = Category(
            "Unknown", "Unknown category", "BsQuestionDiamond", "#718096"
        )
        self.name: str = ""
        self.icon: str = ""
        self.sub: str = "Miscellaneous"
        self.type: NodeType = "regularNode"

        self.side_effects: bool = False
        self.deprecated: bool = False

    @property
    def inputs(self) -> List[BaseInput]:
        return self.__inputs

    @inputs.setter
    def inputs(self, value: List[BaseInput]):
        for i, input_value in enumerate(value):
            if input_value.id == -1:
                input_value.id = InputId(i)
        self.__inputs = value

    @property
    def outputs(self) -> List[BaseOutput]:
        return self.__outputs

    @outputs.setter
    def outputs(self, value: List[BaseOutput]):
        for i, output_value in enumerate(value):
            if output_value.id == -1:
                output_value.id = OutputId(i)
        self.__outputs = value

    @abstractmethod
    def run(self):
        """Abstract method to run a node's logic"""
        raise NotImplementedError


# pylint: disable=abstract-method
class IteratorNodeBase(NodeBase):
    """Base class for an iterator node"""

    def __init__(self):
        super().__init__()
        self.icon = "MdLoop"
        self.sub = "Iteration"
        self.type = "iterator"
        self.default_nodes: list = []

        self.side_effects = True

    def get_default_nodes(self):
        return self.default_nodes<|MERGE_RESOLUTION|>--- conflicted
+++ resolved
@@ -3,14 +3,23 @@
     abstractmethod,
 )
 from typing import (
-<<<<<<< HEAD
-=======
     Any,
->>>>>>> ee088082
+    List,
+    Literal,
+)
+from abc import (
+    ABCMeta,
+    abstractmethod,
+)
+from typing import (
     List,
     Literal,
 )
 
+from base_types import (
+    InputId,
+    OutputId,
+)
 from base_types import (
     InputId,
     OutputId,
