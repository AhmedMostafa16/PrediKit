--- conflicted
+++ resolved
@@ -5,8 +5,6 @@
 
 from . import category as ImageFilterCategory
 from ...node_base import NodeBase
-
-###############################################
 from ...node_factory import NodeFactory
 from ...properties import expression
 from ...properties.inputs import (
@@ -14,36 +12,10 @@
     NumberInput,
 )
 from ...properties.outputs import ImageOutput
-<<<<<<< HEAD
 from ...properties import expression
 from ...utils.image_utils import normalize_normals
 from ...utils.utils import get_h_w_c
-###############################################
-=======
 
-###############################################
-
-
-###############################################
-
-
-@NodeFactory.register("predikit:image:color_transfer")
-class ColorTransfer(NodeBase):
-    def __init__(self):
-        super().__init__()
-        self.description = "Transfers colors from the reference image. Different combinations of settings may perform better for different images. Try multiple setting combinations to find the best results."
-        self.inputs = [
-            ImageInput(label="Input Image"),
-            ImageInput(label="Reference Image"),
-        ]
-        self.outputs = [ImageOutput(size_as="Input0")]
-        self.category = ImageFilterCategory
-        self.name = "Color Transfer"
-        self.icon = "ImColorTransfer"
-        self.sub = "Filters"
-
-
->>>>>>> 1a5e47b4
 @NodeFactory.register("predikit:image:normal_addition")
 class NormalAddition(NodeBase):
     def __init__(self):
@@ -54,22 +26,17 @@
                 label="image",
             ),
         ]
-<<<<<<< HEAD
         self.outputs = [
             ImageOutput(
                 image_type=expression.Image(channels_as="Input0")
             )
         ]
-=======
-        self.outputs = [ImageOutput(size_as="Input0")]
->>>>>>> 1a5e47b4
         self.category = ImageFilterCategory
         self.name = "Normal Addition"
         self.icon = "MdAddCircleOutline"
         self.sub = "Filters"
 
     def run(
-<<<<<<< HEAD
             self,
             image: np.ndarray,
     ) -> np.ndarray: 
@@ -82,29 +49,5 @@
             R , G , _ , A = cv2.split(image)
             R_out , G_out ,B_out =normalize_normals(R,G)
             normalized_image = cv2.merge([R_out,G_out,B_out,A])
-=======
-        self,
-        input_normal_map_1: np.ndarray,
-        input_normal_map_2: np.ndarray,
-    ) -> np.ndarray:
-        ####copy past ####
-
-        # Extract the R and G channels from the input normal maps
-        normal_map_1 = input_normal_map_1[:, :, :2]
-        normal_map_2 = input_normal_map_2[:, :, :2]
-
-        # Add the two normal maps together
-        added_normal_map = cv2.add(normal_map_1, normal_map_2)
-
-        # Normalize the output normal map
-        normalized_normal_map = cv2.normalize(
-            added_normal_map,
-            None,
-            alpha=0,
-            beta=1,
-            norm_type=cv2.NORM_MINMAX,
-            dtype=cv2.CV_32F,
-        )
->>>>>>> 1a5e47b4
 
         return normalized_image