--- conflicted
+++ resolved
@@ -2,27 +2,16 @@
 
 import cv2
 import numpy as np
-
+###############################################
+from ...node_factory import NodeFactory
 from . import category as ImageFilterCategory
 from ...node_base import NodeBase
-<<<<<<< HEAD
 from ...properties.inputs import (
     ImageInput,
     numpy_inputs,
     )
 from ...properties.outputs import ImageOutput
-=======
-
-###############################################
-from ...node_factory import NodeFactory
->>>>>>> 1a5e47b4
 from ...properties import expression
-from ...properties.inputs import ImageInput
-from ...properties.outputs import ImageOutput
-
-###############################################
-
-
 ###############################################
 @NodeFactory.register("predikit:image:average_color_fix")
 class AverageColorFix(NodeBase):
@@ -36,13 +25,9 @@
 
 
         ]
-<<<<<<< HEAD
         self.outputs = [
             ImageOutput(image_type=expression.Image(size_as="Input0"))
         ]
-=======
-        self.outputs = [ImageOutput(size_as="Input0")]
->>>>>>> 1a5e47b4
         self.category = ImageFilterCategory
         self.name = "Average Color Fix"
         self.icon = "MdAutoFixHigh"
