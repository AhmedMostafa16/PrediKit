from __future__ import annotations

import cv2
import numpy as np

from . import category as ImageFilterCategory
from ...node_base import NodeBase

###############################################
from ...node_factory import NodeFactory
from ...properties import expression
from ...properties.inputs import (
    ImageInput,
<<<<<<< HEAD
    ColorspaceInput,
    )
from ...properties.outputs import ImageOutput
from ...properties import expression
from ...utils.color_transfer import color_transfer
=======
    NumberInput,
)
from ...properties.outputs import ImageOutput

###############################################


>>>>>>> 1a5e47b4
###############################################


@NodeFactory.register("predikit:image:color_transfer")
class ColorTransfer(NodeBase):
    def __init__(self):
        super().__init__()
        self.description = """Transfers colors from the reference image. 
        Different combinations of settings may perform better for different images. 
        Try multiple setting combinations to find the best results."""
        self.inputs = [
            ImageInput(label="Input Image"),
            ImageInput(label="Reference Image"),
            ColorspaceInput(label="Colorspace"),
        ]
<<<<<<< HEAD
        self.outputs = [
            ImageOutput(
                image_type=expression.Image(size_as="Input0")
            )
        ]
=======
        self.outputs = [ImageOutput(size_as="Input0")]
>>>>>>> 1a5e47b4
        self.category = ImageFilterCategory
        self.name = "Color Transfer"
        self.icon = "ImColorTransfer"
        self.sub = "Filters"

    def run(
<<<<<<< HEAD
            self,
            input_image: np.ndarray,
            reference_image: np.ndarray,
            colorspace: str,
    ) -> np.ndarray: 
        return color_transfer(input_image, reference_image, colorspace)
=======
        self,
        input_image: np.ndarray,
        reference_image: np.ndarray,
    ) -> np.ndarray:
        ###copy past ###

        # Convert the images from the RGB to L*a*b* color space
        input_image = cv2.cvtColor(input_image, cv2.COLOR_BGR2LAB)
        reference_image = cv2.cvtColor(reference_image, cv2.COLOR_BGR2LAB)

        # Compute color statistics for the input and reference images
        (lMeanSrc, lStdSrc, aMeanSrc, aStdSrc, bMeanSrc, bStdSrc) = self.image_stats(
            input_image
        )
        (lMeanRef, lStdRef, aMeanRef, aStdRef, bMeanRef, bStdRef) = self.image_stats(
            reference_image
        )

        # Subtract the means from the input image
        (l, a, b) = cv2.split(input_image)
        l -= lMeanSrc
        a -= aMeanSrc
        b -= bMeanSrc

        # Scale by the standard deviations
        l = (lStdRef / lStdSrc) * l
        a = (aStdRef / aStdSrc) * a
        b = (bStdRef / bStdSrc) * b

        # Add in the reference mean
        l += lMeanRef
        a += aMeanRef
        b += bMeanRef

        # Clip the pixel intensities to [0, 255] if they fall outside this range
        l = np.clip(l, 0, 255)
        a = np.clip(a, 0, 255)
        b = np.clip(b, 0, 255)

        # Merge the channels together and convert back to the RGB color space
        transfer_image = cv2.merge([l, a, b])
        transfer_image = cv2.cvtColor(transfer_image.astype("uint8"), cv2.COLOR_LAB2BGR)

        return transfer_image
>>>>>>> 1a5e47b4
<|MERGE_RESOLUTION|>--- conflicted
+++ resolved
@@ -2,32 +2,18 @@
 
 import cv2
 import numpy as np
-
+###############################################
+from ...node_factory import NodeFactory
 from . import category as ImageFilterCategory
 from ...node_base import NodeBase
-
-###############################################
-from ...node_factory import NodeFactory
-from ...properties import expression
 from ...properties.inputs import (
     ImageInput,
-<<<<<<< HEAD
     ColorspaceInput,
     )
 from ...properties.outputs import ImageOutput
 from ...properties import expression
 from ...utils.color_transfer import color_transfer
-=======
-    NumberInput,
-)
-from ...properties.outputs import ImageOutput
-
 ###############################################
-
-
->>>>>>> 1a5e47b4
-###############################################
-
 
 @NodeFactory.register("predikit:image:color_transfer")
 class ColorTransfer(NodeBase):
@@ -41,71 +27,20 @@
             ImageInput(label="Reference Image"),
             ColorspaceInput(label="Colorspace"),
         ]
-<<<<<<< HEAD
         self.outputs = [
             ImageOutput(
                 image_type=expression.Image(size_as="Input0")
             )
         ]
-=======
-        self.outputs = [ImageOutput(size_as="Input0")]
->>>>>>> 1a5e47b4
         self.category = ImageFilterCategory
         self.name = "Color Transfer"
         self.icon = "ImColorTransfer"
         self.sub = "Filters"
 
     def run(
-<<<<<<< HEAD
             self,
             input_image: np.ndarray,
             reference_image: np.ndarray,
             colorspace: str,
     ) -> np.ndarray: 
-        return color_transfer(input_image, reference_image, colorspace)
-=======
-        self,
-        input_image: np.ndarray,
-        reference_image: np.ndarray,
-    ) -> np.ndarray:
-        ###copy past ###
-
-        # Convert the images from the RGB to L*a*b* color space
-        input_image = cv2.cvtColor(input_image, cv2.COLOR_BGR2LAB)
-        reference_image = cv2.cvtColor(reference_image, cv2.COLOR_BGR2LAB)
-
-        # Compute color statistics for the input and reference images
-        (lMeanSrc, lStdSrc, aMeanSrc, aStdSrc, bMeanSrc, bStdSrc) = self.image_stats(
-            input_image
-        )
-        (lMeanRef, lStdRef, aMeanRef, aStdRef, bMeanRef, bStdRef) = self.image_stats(
-            reference_image
-        )
-
-        # Subtract the means from the input image
-        (l, a, b) = cv2.split(input_image)
-        l -= lMeanSrc
-        a -= aMeanSrc
-        b -= bMeanSrc
-
-        # Scale by the standard deviations
-        l = (lStdRef / lStdSrc) * l
-        a = (aStdRef / aStdSrc) * a
-        b = (bStdRef / bStdSrc) * b
-
-        # Add in the reference mean
-        l += lMeanRef
-        a += aMeanRef
-        b += bMeanRef
-
-        # Clip the pixel intensities to [0, 255] if they fall outside this range
-        l = np.clip(l, 0, 255)
-        a = np.clip(a, 0, 255)
-        b = np.clip(b, 0, 255)
-
-        # Merge the channels together and convert back to the RGB color space
-        transfer_image = cv2.merge([l, a, b])
-        transfer_image = cv2.cvtColor(transfer_image.astype("uint8"), cv2.COLOR_LAB2BGR)
-
-        return transfer_image
->>>>>>> 1a5e47b4
+        return color_transfer(input_image, reference_image, colorspace)