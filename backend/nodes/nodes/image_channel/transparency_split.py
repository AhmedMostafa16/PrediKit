--- conflicted
+++ resolved
@@ -11,15 +11,8 @@
 from ...properties import expression
 from ...properties.inputs import ImageInput
 from ...properties.outputs import ImageOutput
-
+from ...properties import expression
 ###############################################
-
-
-###############################################
-
-
-###############################################
-
 
 @NodeFactory.register("predikit:image:transparency_split")
 class TransparencySplit(NodeBase):
@@ -29,7 +22,6 @@
             Typically used for splitting off an alpha (transparency) layer."""
         self.inputs = [
             ImageInput(
-<<<<<<< HEAD
                 image_type=expression.Image(channels=4) #expected image is RGBA
             ),
         ]
@@ -40,14 +32,6 @@
             ImageOutput(
                 image_type=expression.Image(channels=1)
             ),
-=======
-                image_type=expression.Image(channels=4)  # expected image is RGBA
-            ),
-        ]
-        self.outputs = [
-            ImageOutput(label="RGB image", channels=3),
-            ImageOutput(label="Alpha Channel", channels=1),
->>>>>>> 1a5e47b4
         ]
         self.category = ImageChannelCategory
         self.name = "Transparency Split"
