from __future__ import annotations

from PIL import Image
import numpy as np

from . import category as ImageDimensionCategory
from ...node_base import NodeBase
from ...node_factory import NodeFactory
from ...properties.inputs import (
    ImageInput,
    NumberInput,
)
from ...properties.outputs import ImageOutput
<<<<<<< HEAD
from ...properties import expression
=======

################################################


###############################################


>>>>>>> 1a5e47b4
###############################################


@NodeFactory.register("predikit:image:resize_to_size")
class ResizeToSize(NodeBase):
    def __init__(self):
        super().__init__()
        self.description = (
            "Resize an image to a given side length while keeping aspect ratio."
        )
        self.inputs = [
            ImageInput(),
<<<<<<< HEAD
            NumberInput(label="Side Length"),  
        ]
        self.outputs = [
            ImageOutput(image_type=expression.Image(channels_as="Input0"))
=======
            NumberInput(label="Side Length"),
>>>>>>> 1a5e47b4
        ]
        self.outputs = [ImageOutput(channels_as="Input0")]
        self.category = ImageDimensionCategory
        self.name = "Resize To Size"
        self.icon = "ImResizeToSize"
        self.sub = "dimensions"

    def run(
        self,
        image: np.ndarray,
        side_length: int,
    ) -> np.ndarray:
        pil_image = Image.fromarray(image)
        aspect_ratio = pil_image.width / pil_image.height
        if pil_image.width > pil_image.height:
            new_size = (side_length, int(side_length / aspect_ratio))
        else:
            new_size = (int(side_length * aspect_ratio), side_length)
        if side_length < min(pil_image.width, pil_image.height):
            resized_image = pil_image.resize(new_size, Image.BOX)
        else:
            resized_image = pil_image.resize(new_size, Image.LANCZOS)
        return np.array(resized_image)<|MERGE_RESOLUTION|>--- conflicted
+++ resolved
@@ -11,19 +11,8 @@
     NumberInput,
 )
 from ...properties.outputs import ImageOutput
-<<<<<<< HEAD
 from ...properties import expression
-=======
-
-################################################
-
-
 ###############################################
-
-
->>>>>>> 1a5e47b4
-###############################################
-
 
 @NodeFactory.register("predikit:image:resize_to_size")
 class ResizeToSize(NodeBase):
@@ -34,14 +23,10 @@
         )
         self.inputs = [
             ImageInput(),
-<<<<<<< HEAD
             NumberInput(label="Side Length"),  
         ]
         self.outputs = [
             ImageOutput(image_type=expression.Image(channels_as="Input0"))
-=======
-            NumberInput(label="Side Length"),
->>>>>>> 1a5e47b4
         ]
         self.outputs = [ImageOutput(channels_as="Input0")]
         self.category = ImageDimensionCategory
