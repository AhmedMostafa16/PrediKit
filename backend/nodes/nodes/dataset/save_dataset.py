# ruff: noqa: E402

from __future__ import annotations

import os
<<<<<<< HEAD
from typing import Union

from nodes.properties.inputs.dataset_input import DatasetInput
from nodes.properties.inputs.file_inputs import DirectoryInput
=======
import sys

from nodes.properties.inputs.dataset_input import DatasetInput
>>>>>>> ee088082
import pandas
from sanic.log import logger

from . import category as DatasetCategory
from ...node_base import NodeBase
from ...node_factory import NodeFactory
from ...properties.inputs import (
    DatasetExtensionDropdown,
    TextInput,
)

<<<<<<< HEAD
=======
root = os.path.dirname(os.path.abspath("../../../../predikit/"))
sys.path.append(root)

from predikit import (
    DataFrameExporter,
    FileExtension,
)

>>>>>>> ee088082

@NodeFactory.register("predikit:dataset:save")
class DatasetGenericWriteNode(NodeBase):
    def __init__(self):
        super().__init__()
        self.description = "Save dataset to file at a specified directory. It provides generic options for saving a dataset."
        self.inputs = [
            DatasetInput(),
            DirectoryInput(has_handle=True),
            TextInput("Subdirectory Path").make_optional(),
            TextInput("File Name"),
            DatasetExtensionDropdown(),
        ]
        self.category = DatasetCategory
        self.name = "Generic Save Dataset"
        self.outputs = []
        self.icon = "MdSave"
        self.sub = "Output"

        self.side_effects = True

    def run(
        self,
        dataframe: pandas.DataFrame,
        base_directory: str,
        relative_path: Union[str, None],
        filename: str,
        extension: str,
    ):
        """Write a dataset to a file and return the file to the frontend"""

        # TODO: Pass file as a blob to the frontend

        full_file = f"{filename}.{extension}"
        logger.debug(f"Writing dataset to file: {full_file}")

        if relative_path and relative_path != ".":
            base_directory = os.path.join(base_directory, relative_path)
        full_path = os.path.join(base_directory, full_file)

        logger.debug(f"Writing dataset to path: {full_path}")

        os.makedirs(base_directory, exist_ok=True)

        try:
            match extension.lower():
                case "csv":
                    pandas.DataFrame.to_csv(dataframe, full_path)
                case "parquet":
                    pandas.DataFrame.to_parquet(dataframe, full_path)
                case "xlsx":
                    pandas.DataFrame.to_excel(dataframe, full_path)
                case "xls":
                    pandas.DataFrame.to_excel(dataframe, full_path)
                case "json":
                    pandas.DataFrame.to_json(dataframe, full_path)
                case "feather":
                    pandas.DataFrame.to_feather(dataframe, full_path)
                case "pickle" | "pkl" | "pk":
                    pandas.DataFrame.to_pickle(dataframe, full_path)
                case _:
                    raise ValueError(
                        f"Unsupported dataset format: {extension}"
                    )
        except Exception:
            raise ValueError(f"Failed to write dataset to path: {full_path}")<|MERGE_RESOLUTION|>--- conflicted
+++ resolved
@@ -3,16 +3,13 @@
 from __future__ import annotations
 
 import os
-<<<<<<< HEAD
+import sys
+
+from nodes.properties.inputs.dataset_input import DatasetInput
 from typing import Union
 
 from nodes.properties.inputs.dataset_input import DatasetInput
 from nodes.properties.inputs.file_inputs import DirectoryInput
-=======
-import sys
-
-from nodes.properties.inputs.dataset_input import DatasetInput
->>>>>>> ee088082
 import pandas
 from sanic.log import logger
 
@@ -24,8 +21,6 @@
     TextInput,
 )
 
-<<<<<<< HEAD
-=======
 root = os.path.dirname(os.path.abspath("../../../../predikit/"))
 sys.path.append(root)
 
@@ -33,8 +28,9 @@
     DataFrameExporter,
     FileExtension,
 )
+    TextInput,
+)
 
->>>>>>> ee088082
 
 @NodeFactory.register("predikit:dataset:save")
 class DatasetGenericWriteNode(NodeBase):
