--- conflicted
+++ resolved
@@ -6,19 +6,11 @@
 
 import pandas
 
-<<<<<<< HEAD
-# noqa: E402
-=======
->>>>>>> ee088082
 root = os.path.dirname(os.path.abspath("../../../../predikit/"))
 sys.path.append(root)
 
 from predikit import (
-<<<<<<< HEAD
-    BasicFilteringProcessor,
-=======
     DataFilteringProcessor,
->>>>>>> ee088082
     OutliersProcessor,
     StringOperationsProcessor,
 )
