--- conflicted
+++ resolved
@@ -2,21 +2,27 @@
 from typing import (
     Any,
     Dict,
-<<<<<<< HEAD
     Generic,
     Iterable,
     Optional,
     Set,
     TypeVar,
-=======
+)
+
+from typing import (
+    Any,
+    Dict,
     Iterable,
     Optional,
     Set,
->>>>>>> ee088082
 )
 
 from sanic.log import logger
 
+from .chain import (
+    Chain,
+    NodeId,
+)
 from .chain import (
     Chain,
     NodeId,
