--- conflicted
+++ resolved
@@ -1,19 +1,12 @@
 from numpy import ndarray
-<<<<<<< HEAD
 from sklearn.cluster import (
     DBSCAN,
     KMeans,
 )
-=======
 from typing import Any
 from ..._typing import MatrixLike
->>>>>>> ee088082
 from sklearn.exceptions import NotFittedError
 
-from ..._typing import (
-    Any,
-    MatrixLike,
-)
 from ._base import (
     BaseCluster,
     ClusterStrategies,
