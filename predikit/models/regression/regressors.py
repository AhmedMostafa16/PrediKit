--- conflicted
+++ resolved
@@ -1,12 +1,7 @@
-<<<<<<< HEAD
+from typing import Any
+
 from catboost import CatBoostRegressor
 from lightgbm import LGBMRegressor
-=======
-from ._base import BaseRegressor, RegressorStrategies
-
-from typing import Any
-from ..._typing import MatrixLike
->>>>>>> ee088082
 from numpy import ndarray
 from sklearn.ensemble import (
     AdaBoostRegressor,
@@ -19,10 +14,7 @@
 from sklearn.tree import DecisionTreeRegressor
 from xgboost import XGBRegressor
 
-from ..._typing import (
-    Any,
-    MatrixLike,
-)
+from ..._typing import MatrixLike
 from ._base import (
     BaseRegressor,
     RegressorStrategies,
