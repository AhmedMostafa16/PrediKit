import logging
from typing import (
    Self,
    cast,
<<<<<<< HEAD
    override,
=======
>>>>>>> ee088082
)

from pandas import DataFrame

from ._base import (
    BasePreprocessor,
    FilterOperator,
)


class DataFilteringProcessor(BasePreprocessor):
    """
    A class used to filter data based on a specified operator and value.

    Attributes
    ----------
    operator : FilterOperator
        The operator to use for filtering.
    value : str, optional
        The value to use for filtering.
    case_sensitive : bool
        Whether the filtering should be case sensitive.
    verbose : bool
        Whether to log the filtering process.
    """

    def __init__(
        self,
        operator: FilterOperator | str,
        value: str | None = None,
        case_sensitive: bool = True,
        verbose: bool = False,
    ) -> None:
        self.operator = operator
        self.value = value
        self.case_sensitive = case_sensitive
        self.verbose = verbose

    def fit(self, data: DataFrame, column: str | None = None) -> Self:
        """
        Compute the necessary parameters for filtering.

        Parameters
        ----------
        data : DataFrame
            The data to be filtered.
        column : str, optional
            The column to be filtered.

        Returns
        -------
        BasicFilteringProcessor
            The instance itself.
        """
        if isinstance(self.operator, str):
            self.operator = FilterOperator.from_str(self.operator)

        if not column:
            raise ValueError("Column name must be provided")

        self._numeric = self._is_numeric(data, column)
        self._query = self._parse_query(column, self.operator, self.value)
        return self

    @override
    def transform(
        self, data: DataFrame, column: str | None = None
    ) -> DataFrame:
        """
        Apply the filtering to the data.

        Parameters
        ----------
        data : DataFrame
            The data to be filtered.
        column : str, optional
            This parameter is kept for codebase consistency but should always
            be None in this context.

        Returns
        -------
        DataFrame
            The filtered data.
        """
        if not hasattr(self, "_query"):
            raise ValueError(
                "Data must be fitted first using the 'fit' method"
            )

        self.operator = cast(FilterOperator, self.operator)

        if self.verbose:
            logging.debug(f"Filtering data by => [{self._query}]")

        if self.operator.is_containment_operator and self._numeric:
            data = data.astype(str)

        data = data.query(self._query)

        return data

    def _parse_query(
        self,
        column: str,
        operator: FilterOperator,
        value: str | None = None,
    ) -> str:
        """
        Generate the query string based on the operator and value.

        Parameters
        ----------
        column : str
            The column to be filtered.
        operator : FilterOperator
            The operator to use for filtering.
        value : str, optional
            The value to use for filtering.

        Returns
        -------
        str
            The query string.
        """
        if operator.is_comparison_operator:
            return f"`{column}` {operator.to_str} {value}"

        if operator.is_nullity_operator:
            return f"`{column}`.{operator.to_str}"

        if operator.is_containment_operator:
            negator = (
                "~" if operator == FilterOperator.DOES_NOT_CONTAIN else ""
            )

            return "{0}`{1}`.str.contains('{2}', case={3})".format(
                negator, column, value, self.case_sensitive
            )

        raise ValueError(f"Invalid operator: {operator}")

    @staticmethod
    def _is_numeric(data: DataFrame, column: str) -> bool:
        """
        Check if the column is numeric.

        Parameters
        ----------
        data : DataFrame
            The data to be checked.
        column : str
            The column to be checked.

        Returns
        -------
        bool
            True if the column is numeric, False otherwise.
        """
        return data[column].dtype.kind in "biufc"<|MERGE_RESOLUTION|>--- conflicted
+++ resolved
@@ -2,10 +2,6 @@
 from typing import (
     Self,
     cast,
-<<<<<<< HEAD
-    override,
-=======
->>>>>>> ee088082
 )
 
 from pandas import DataFrame
