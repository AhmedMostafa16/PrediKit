import logging
import numbers
from string import punctuation
from typing import Self  # override,

import numpy as np
from pandas import (
    DataFrame,
    Series,
)
from result import (
    Err,
    Ok,
    Result,
)

from predikit.errors import (
    DataNotFittedError,
    NoNumericColumnsError,
    NoStringColumnsError,
)
from predikit.util import (
    get_dataframe_column_names,
    get_non_numeric_data,
    get_numeric_data,
    select_numeric_columns,
)
from predikit.util.data_utils import exclude_from_columns

from ._base import (
    BasePreprocessor,
    CaseModifyingMethod,
    MissingValueStrategy,
    OutlierDetectionMethod,
)


class MissingValuesProcessor(BasePreprocessor):
    """
    Processor for completing missing values with simple strategies.

    Replace missing values using a descriptive statistic (e.g. mean, median,or
    most frequent) along each column, or using a constant value, or omitting.

    Parameters
    ----------
    strategy : MissingValueStrategy, default='MEAN'
        The processor strategy.

        - MEAN: replace missing values using the mean along
            each column. Can only be used with numeric data.
        - MEDIAN: replace missing values using the median along
            each column. Can only be used with numeric data.
        - MODE: replace missing using the most frequent
            value along each column. Can be used with strings or numeric data.
        - CONSTANT: replace missing values with fill_value. Can be
            used with strings or numeric data.
        - OMIT: drop rows with missing values. Can be
            used with strings or numeric data.

    fill_value : str or numerical value, default=None
        When strategy == "constant", `fill_value` is used to replace all
        occurrences of missing_values. For string or object data types,
        `fill_value` must be a string.
        If `None`, `fill_value` will be 0 when imputing numerical
        data and "missing_value" for strings or object data types.

    add_indicator : bool, default=False
        If True, a boolean indicator column is added to the DataFrame
        to denote missing values. The default is False.

    verbose : bool, default=False
        If True, prints information about missing values in the dataset.

    Attributes
    ----------
    method : MissingValuesStrategy
        The strategy to use for handling missing values. Default is 'MEDIAN'.

    Examples
    --------
    >>> import pandas as pd
    >>> from predikit import MissingValuesProcessor
    >>> df = pd.DataFrame({'A': [1, 2, 3, 4, 5], 'B': [1, 2, np.nan, 4, 5]})
    >>>
    >>> mvp = MissingValuesProcessor()
    >>> cleaned_X_train = mvp.fit_transform(df)
    >>> cleaned_X_test = mvp.transform(df)
    >>> df
    """

    def __init__(
        self,
        *,
        strategy: MissingValueStrategy | str = MissingValueStrategy.MEAN,
        fill_value: str | int | float | None = None,
        add_indicator: bool = False,
        verbose: bool = False,
    ) -> None:
        self.strategy = strategy
        self.fill_value = fill_value
        self.add_indicator = add_indicator
        self.verbose = verbose

    def fit(
        self, data: DataFrame, columns: list[str] | None = None
    ) -> Self | Err[str]:
        """
        Fit the MissingValuesProcessor to the data.

        Parameters
        ----------
        data : DataFrame
            dataset (DataFrame shape = (n_samples, n_features))
        columns : list[str] | None, optional
            list of features to consider for fitting, by default None

        Returns
        -------
        self
            The fitted MissingValuesProcessor instance.
        """
        if columns:
            data = data[columns]

        if isinstance(self.strategy, str):
            self.strategy = MissingValueStrategy.from_str(self.strategy)

        if self.strategy not in (
            MissingValueStrategy.CONSTANT,
            MissingValueStrategy.OMIT,
            MissingValueStrategy.MODE,
        ):
            if (num_data := get_numeric_data(data)) is None:
                exc = NoNumericColumnsError(
                    "Selected columns are of non-numeric type. "
                    "Unable to process missing values on non-numeric columns."
                    f" When using {self.strategy} strategy, only numeric "
                    "columns are allowed."
                )

                return Err(str(exc))

            data = num_data

        if self.verbose:
            self._log_missing_percent(data, threshold=0.25)

        if self.fill_value is None:
            if select_numeric_columns(data) is not None:
                fill_value = 0
            else:
                fill_value = "missing_value"
        else:
            fill_value = self.fill_value

        # fill_value should be numerical in case of numerical input
        if (
            self.strategy == MissingValueStrategy.CONSTANT
            and data.dtypes.apply(lambda x: x.kind in ("u", "i", "f")).all()
            and not isinstance(fill_value, numbers.Real)
        ):
            exc = ValueError(
                f"'fill_value'={fill_value} is invalid. Expected a "
                "numerical value when imputing numerical data"
            )
            return Err(str(exc))

        self.na_cols = data.columns[data.isna().any()].tolist()

        if not self.na_cols:
            logging.info("No missing values in features.")
            return self

        strategy_fill = {
            MissingValueStrategy.MEAN: DataFrame.mean,
            MissingValueStrategy.MEDIAN: DataFrame.median,
            MissingValueStrategy.MODE: DataFrame.mode,
            MissingValueStrategy.CONSTANT: lambda _: fill_value,
            MissingValueStrategy.OMIT: lambda _: None,
        }

        self.fill_value = strategy_fill[self.strategy](data)

        return self

    # @override
    def transform(
        self, data: DataFrame, columns: list[str] | None = None
    ) -> Result[DataFrame, str]:
        """
        Apply the MissingValuesProcessor to the dataset.

        Parameters
        ----------
        data : DataFrame
            The input dataframe (shape = (n_samples, n_features)

        Returns
        -------
        DataFrame
            The transformed dataframe (shape = (n_samples, n_features))
        """
        if columns:
            data = data[columns]

        if not hasattr(self, "na_cols"):
            raise DataNotFittedError(
                "Data must be fitted first using the 'fit' method"
            )

        if not self.na_cols:
            return Ok(data)

        if self.strategy != MissingValueStrategy.OMIT and self.add_indicator:
            self._add_missing_value_indicator(data, self.na_cols)

        if self.strategy == MissingValueStrategy.OMIT:
            self._omit_missing_values(data, self.na_cols)
        else:
            data[self.na_cols] = self._fill_missing_values(data[self.na_cols])

        return Ok(data)

    def _fill_missing_values(self, data: DataFrame) -> DataFrame:
        data = data.fillna(value=self.fill_value)
        return data

    def _omit_missing_values(
        self, data: DataFrame, columns: list[str]
    ) -> None:
        data.dropna(subset=columns, inplace=True)

    def _missing_value_label(self, column: str) -> str:
        return column + "_isNA"

    def _missing_value_labels(self, columns: list[str]) -> list[str]:
        return [self._missing_value_label(col) for col in columns]

    def _add_missing_value_indicator(
        self, data: DataFrame, na_cols: list[str]
    ) -> DataFrame:
        """
        Add indicator columns to a DataFrame to mark missing values.

        For each column name in `na_cols`, this method adds a new column to
        `data` with the suffix "_isNA".
        Each element in the new column is 1 if the corresponding element in
        the original column is NaN, and 0 otherwise.

        Parameters
        ----------
        data : DataFrame
            The DataFrame to which to add the indicator columns.
        na_cols : List[str]
            A list of column names for which to add indicator columns.

        Returns
        -------
        DataFrame
            The DataFrame with the added indicator columns.

        Raises
        ------
        ValueError
            If `na_cols` contains a column name that is not in `data`.
        """
        for na_col in na_cols:
            if na_col not in data.columns:
                raise ValueError(
                    f"Column {na_col} does not exist in the DataFrame."
                )

            label = self._missing_value_label(na_col)
            data[label] = data[na_col].isna().astype("uint8")

        return data

    def _log_missing_percent(self, data: DataFrame, threshold: float) -> None:
        """
        Log the percentage of missing values in each column of a DataFrame.

        This function iterates over each column in the DataFrame, calculates
        the percentage of missing values in the column, and logs a warning
        if the percentage is greater than a specified threshold.

        Parameters
        ----------
        data : DataFrame
            The DataFrame for which to log the percentage of missing values.
        threshold : float
            The threshold percentage for logging a warning. If the percentage
            of missing values in a column is greater than this threshold,
            a warning is logged.

        Returns
        -------
        None

        Examples
        --------
        >>> df = DataFrame({'A': [1, 2, np.nan], 'B': [4, np.nan, np.nan]})
        >>> _log_missing_percent(df, 0.5)
        Warning: ! Attention B - 67% Missing!
        """
        for col in data.columns:
            pct_missing = data[col].isnull().mean()
            if pct_missing > threshold:
                logging.warning(
                    "! Attention {} - {}% Missing!".format(
                        col, round(pct_missing * 100)
                    )
                )


class OutliersProcessor(BasePreprocessor):
    """
    A preprocessor for detecting and handling outliers in a DataFrame.

    This class provides methods for fitting the processor to the data and
    transforming the data using the fitted operations. The outlier
    detection method and threshold can be specified during initialization.

    Attributes
    ----------
    method : OutlierDetectionMethod
        The method to use for outlier detection.
    threshold : float
        The threshold for determining outliers.
    add_indicator : bool
        Whether to add an indicator column for outliers in the transformed
        data.
    verbose : bool
        Whether to print verbose output.
    _weight : dict[str, tuple[float, float]]
        The weights calculated during fitting, used for transforming the data.
    """

    _weight: dict[str, tuple[float, float]]

    def __init__(
        self,
        method: OutlierDetectionMethod | str = OutlierDetectionMethod.IQR,
        threshold: float = 1.5,
        *,
        add_indicator: bool = True,
        verbose: bool = False,
    ) -> None:
        self.method = method
        self.threshold = threshold
        self.add_indicator = add_indicator
        self.verbose = verbose

    def fit(
        self,
        data: DataFrame,
        columns: list[str] | None = None,
    ) -> Self | Err[str]:
        """
        Fit the OutliersProcessor on the dataset.

        Parameters
        ----------
        data : DataFrame
            The dataset to fit on (shape = (n_samples, n_features)).
        columns : list[str]
            The columns to consider for fitting.

        Returns
        -------
        self
            The fitted OutliersProcessor instance.
        """

        if columns:
            data = data[columns]
        else:
            columns = get_dataframe_column_names(data)

        if (selection := select_numeric_columns(data, columns)) is None:
            exc = NoNumericColumnsError(
                "Selected columns are of non-numeric type. "
                "Unable to process outliers on non-numeric columns."
            )
            return Err(str(exc))

        numeric_notna_columns = [s for s in selection if data[s].notna().all()]

        if not numeric_notna_columns:
            exc = ValueError(
                "All numeric columns has missing values, can't "
                "process outliers, skipping Outliers Processing... "
                "You should run the Missing Values Processor first."
            )
            return Err(str(exc))

        if isinstance(self.method, str):
            self.method = OutlierDetectionMethod.from_str(self.method)

        data = data[selection]
        self._weight = {}
        for column in selection:
            if self.method == OutlierDetectionMethod.IQR:
                lower_bound, upper_bound = self._IQR(
                    data, column, self.threshold
                )
                self._weight[column] = (lower_bound, upper_bound)

                if not self.verbose:
                    continue

                total_outliers = len(
                    data[column][
                        (data[column] < lower_bound)
                        | (data[column] > upper_bound)
                    ]
                )

            else:
                mean, std = self._fit_z_score(data, column)
                self._weight[column] = (mean, std)

                if not self.verbose:
                    continue

                filtered_samples = self._get_z_score(
                    mean, std, data, column, self.threshold
                )
                total_outliers = filtered_samples.sum()

            if self.verbose:
                if total_outliers <= 0:
                    continue
                self._log_outliers_num_percent(total_outliers, data, column)

        return self

    # @override
    def transform(
        self, data: DataFrame, columns: list[str] | None = None
    ) -> Result[DataFrame, str]:
        """
        Transform the dataset by processing outliers.

        Parameters
        ----------
        data : DataFrame
            The dataframe to transform (shape = (n_samples, n_features)).

        Returns
        -------
        DataFrame
            The transformed dataframe (shape = (n_samples, n_features)).
        """
        if not hasattr(self, "_weight") or self._weight == {}:
            raise DataNotFittedError(
                "Data must be fitted first using the 'fit' method"
            )
        for column in self._weight:
            if self.method == OutlierDetectionMethod.IQR:
                lower_bound, upper_bound = self._weight[column]
                outliers_mask = (data[column] < lower_bound) | (
                    data[column] > upper_bound
                )

                if self.add_indicator:
                    outlier_indicator = self._indicator_label(
                        column, self.method
                    )

                    data[outlier_indicator] = 0
                    data.loc[outliers_mask, outlier_indicator] = 1

                data.loc[data[column] < lower_bound, column] = lower_bound
                data.loc[data[column] > upper_bound, column] = upper_bound

            elif self.method == OutlierDetectionMethod.Z_SCORE:
                outliers_mask = self._get_z_score(
                    self._weight[column][0],
                    self._weight[column][1],
                    data,
                    column,
                    self.threshold,
                )

                if self.add_indicator:
                    outlier_indicator = self._indicator_label(
                        column, self.method
                    )
                    data[outlier_indicator] = 0
                    data.loc[outliers_mask, outlier_indicator] = 1

                data.loc[outliers_mask, column] = data[column].median()

            else:
                raise ValueError(
                    f"Wrong Outlier Detection Method {self.method}"
                )

        return Ok(data)

    def _fit_z_score(
        self, data: DataFrame, column: str
    ) -> tuple[float, float]:
        """
        Calculates and returns the median and the Mean Absolute Deviation (MAD)
        of a specific column in a DataFrame.

        Parameters
        ----------
        data_frame : DataFrame
            The DataFrame containing the data.
        column_name : str
            The name of the column to calculate the median and MAD for.

        Returns
        -------
        tuple[float, float]
            A tuple containing the median and the MAD of the column.
        """
        column_median = data[column].median()
        column_mad = (data[column] - column_median).abs().median()
        return (column_median, column_mad)

    def _get_z_score(
        self,
        median: float,
        mad: float,
        data: DataFrame,
        column: str,
        threshold: float = 3.0,
    ) -> Series:
        """
        Calculates the modified Z-score for a specific column in a DataFrame
        and returns a boolean mask indicating which values are considered
        outliers based on the provided threshold.

        Parameters
        ----------
        median_value : float
            The median of the column.
        mad_value : float
            The Mean Absolute Deviation of the column.
        data_frame : DataFrame
            The DataFrame containing the data.
        column_name : str
            The name of the column to calculate the Z-score for.
        threshold : float, optional
            The threshold for determining outliers, by default 3.0

        Returns
        -------
        Series
            A boolean mask (Series of bool) indicating which values in the
            column are considered outliers.
        """
        scaling_factor = 0.7413
        z_scores = scaling_factor * ((data[column] - median) / mad)
        absolute_z_scores = z_scores.abs()
        outliers_mask = absolute_z_scores > threshold
        return outliers_mask

    def _IQR(
        self,
        data: DataFrame,
        column: str,
        threshold: float = 1.5,
    ) -> tuple[float, float]:
        """
        Outlier Detection using the Interquartile Range Rule.
        Calculate Q3, Q1, IQR
        Q3: 75th quantile, Q1: 25th quantile
        IQR = Q3 - Q1
        Any value beyond:
            lower_bound = Q1 - (IQR * threshold)
            upper_bound = Q3 + (IQR * threshold)
        are regarded as outliers.


        Parameters
        ----------
        data : DataFrame
            dataset (DataFrame shape = (n_samples, n_features))
        column : str
            feature_name
        threshold : float, optional
            threshold on method, by default 1.5

        Returns
        -------
        tuple[float, float]
            lower_bound and upper_bound
        """
        Q1, Q3 = np.percentile(data[column], [25, 75])
        IQR = Q3 - Q1
        lower_bound = Q1 - threshold * IQR
        upper_bound = Q3 + threshold * IQR
        return (lower_bound, upper_bound)

    def _log_outliers_num_percent(
        self, outliers_num: int, data: DataFrame, column: str
    ) -> None:
        logging.info(
            f"Number of outliers detected: {outliers_num} in Feature {column}"
        )

        logging.info(
            "Proportion of outlier detected: {}%".format(
                round((100 / (len(data) / outliers_num)), 1)
            )
        )

    def _indicator_label(
        self,
        column_name: str,
        method: OutlierDetectionMethod | str,
    ) -> str:
        return f"{column_name}_isOutlier_{method.upper()}"


class StringOperationsProcessor(BasePreprocessor):
    """
    A preprocessor for performing operations on string columns of a DataFrame.

    Attributes
    ----------
    case_modifier : CaseModifyingMethod or None
        The method to use for case modification.
    trim : bool
        Whether to trim leading and trailing whitespace.
    remove_whitespace : bool
        Whether to remove all whitespace.
    remove_numbers : bool
        Whether to remove all numeric characters.
    remove_letters : bool
        Whether to remove all alphabetic characters.
    remove_punctuation : bool
        Whether to remove all punctuation.
    verbose : bool
        Whether to print verbose output.
    """

    def __init__(
        self,
        case_modifier: CaseModifyingMethod | str | None = None,
        *,
        trim: bool = False,
        remove_whitespace: bool = False,
        remove_numbers: bool = False,
        remove_letters: bool = False,
        remove_punctuation: bool = False,
        verbose: bool = False,
    ):
        self.case_modifier = case_modifier
        self.trim = trim
        self.remove_whitespace = remove_whitespace
        self.remove_numbers = remove_numbers
        self.remove_letters = remove_letters
        self.remove_punctuation = remove_punctuation
        self.verbose = verbose

    def fit(
        self, data: DataFrame, columns: list[str] | None = None
    ) -> Self | Err[str]:
        """
        Fits the processor to the data.

        Parameters
        ----------
        data : DataFrame
            The data to fit.
        columns : list of str or None, optional
            The columns to fit. If None, all columns are used.
            Defaults to None.

        Returns
        -------
        Self
            The fitted processor.

        Raises
        ------
        NoStringColumnsError
            If no string columns are found in the data.
        """
        if columns:
            data = data[columns]

        self._str_data = get_non_numeric_data(data, columns)

        if self._str_data is None:
            exc = NoStringColumnsError(
                "No string columns found. "
                "StringModifierProcessor will be skipped."
            )
            Err(str(exc))

        self._operations = [
            (self.remove_punctuation, self._remove_punctuation),
            (self.remove_whitespace, self._remove_whitespace),
            (self.remove_numbers, self._remove_numbers),
            (self.remove_letters, self._remove_letters),
            (self.trim, self._trim),
            (self.case_modifier is not None, self._modify_case),
        ]

        return self

    def transform(self, data: DataFrame) -> Result[DataFrame, str]:
        """
        Transforms the data using the fitted operations.

        Parameters
        ----------
        data : DataFrame
            The data to transform.

        Returns
        -------
        DataFrame
            The transformed data.

        Raises
        ------
        ValueError
            If the data has not been fitted.
        DataNotFittedError
            If no string columns are found in the data.
        NoStringColumnsError
            If no operations are specified.
        """
        if not hasattr(self, "_str_data"):
            raise DataNotFittedError(
                "Data must be fitted first using the 'fit' method"
            )

        if self._str_data is None:
            raise DataNotFittedError(
                "No string columns found. "
                "StringModifierProcessor will be skipped."
            )

        if not self._operations:
            exc = NoStringColumnsError("No string columns found.")
            return Err(str(exc))

        for column in self._str_data.columns:
            for condition, operation in self._operations:
                if not condition:
                    continue
                operation(data, column)

        return Ok(data)

    def _modify_case(self, data: DataFrame, column: str) -> DataFrame:
        """
        Modifies the case of the strings in the specified column of the data.

        Parameters
        ----------
        data : DataFrame
            The data to modify.
        column : str
            The column to modify.

        Returns
        -------
        DataFrame
            The modified data.
        """
        data[column] = getattr(data[column].str, str(self.case_modifier))()

        return data

    def _trim(self, data: DataFrame, column: str) -> DataFrame:
        """
        Trims leading and trailing whitespace from the strings in the
        specified column of the data.

        Parameters
        ----------
        data : DataFrame
            The data to trim.
        column : str
            The column to trim.

        Returns
        -------
        DataFrame
            The trimmed data.
        """
        data[column] = data[column].str.strip()
        return data

    def _remove_whitespace(self, data: DataFrame, column: str) -> DataFrame:
        """
        Removes all whitespace from the strings in the specified column of
        the data.

        Parameters
        ----------
        data : DataFrame
            The data to modify.
        column : str
            The column to modify.

        Returns
        -------
        DataFrame
            The modified data.
        """
        data[column] = data[column].str.replace(r"\s+", "", regex=True)
        return data

    def _remove_numbers(self, data: DataFrame, column: str) -> DataFrame:
        """
        Removes all numeric characters from the strings in the specified
        column of the data.

        Parameters
        ----------
        data : DataFrame
            The data to modify.
        column : str
            The column to modify.

        Returns
        -------
        DataFrame
            The modified data.
        """
        data[column].replace(r"\d+", "", regex=True, inplace=True)
        return data

    def _remove_letters(self, data: DataFrame, column: str) -> DataFrame:
        """
        Removes all alphabetic characters from the strings in the specified
        column of the data.

        Parameters
        ----------
        data : DataFrame
            The data to modify.
        column : str
            The column to modify.

        Returns
        -------
        DataFrame
            The modified data.
        """
        data[column].replace(r"[a-zA-Z]+", "", regex=True, inplace=True)
        return data

    def _remove_punctuation(self, data: DataFrame, column: str) -> DataFrame:
        """
        Removes all punctuation from the strings in the specified
        column of the data.

        Parameters
        ----------
        data : DataFrame
            The data to modify.
        column : str
            The column to modify.

        Returns
        -------
        DataFrame
            The modified data.
        """
        data[column] = data[column].apply(
            lambda x: "".join([char for char in x if char not in punctuation])
        )
        return data


class DataCleanser(BasePreprocessor):
    """
    A class used to clean data by handling missing values, outliers,
    and string operations.

    Attributes
    ----------
    missing_value_handler : MissingValuesProcessor, optional
        An instance of MissingValuesProcessor to handle missing values
        in the data.
    outlier_handler : OutliersProcessor, optional
        An instance of OutliersProcessor to handle outliers in the data.
    string_operator : StringOperationsProcessor, optional
        An instance of StringOperationsProcessor to perform string operations
        on the data.
    is_fitted : bool
        A flag indicating whether the cleaner has been fitted.
    """

    _clean_missing_enc: MissingValuesProcessor | None = None
    _clean_outliers_enc: OutliersProcessor | None = None
    _string_operations_enc: StringOperationsProcessor | None = None
    _fitted: bool = False

    # ToDos
    # [x] Missing Values Handling
    # [x] Outliers Detection and Treatment
    # [x] String Operations
    # [ ] Standardization & Normalization
    # [ ] Duplication Handling
    # [ ] Inconsistent Data Handling
    # [ ] Validation & Sanity checks of Data
    def __init__(
        self,
        missing_clean: bool = True,
        missing_strategy: MissingValueStrategy
        | str = MissingValueStrategy.MEAN,
        missing_fill_value: int | float | str | None = None,
        missing_indicator: bool = False,
        outlier_clean: bool = True,
        outlier_method: OutlierDetectionMethod
        | str = OutlierDetectionMethod.IQR,
        outlier_threshold: float = 1.5,
        outlier_indicator: bool = True,
        str_operations: bool = False,
        str_case_modifier_method: CaseModifyingMethod | str | None = None,
        str_trim: bool = False,
        str_remove_whitespace: bool = False,
        str_remove_numbers: bool = False,
        str_remove_letters: bool = False,
        str_remove_punctuation: bool = False,
        verbose: bool = False,
    ) -> None:
        self.verbose = verbose
        self.clean_missing = missing_clean
        self.clean_strategy = missing_strategy
        self.fill_value = missing_fill_value
        self.missing_indicator = missing_indicator
        self.outlier_indicator = outlier_indicator
        self.clean_outliers = outlier_clean
        self.outliers_method = outlier_method
        self.outliers_threshold = outlier_threshold
        self.string_operations = str_operations
        self.case_modifier = str_case_modifier_method
        self.trim = str_trim
        self.remove_whitespace = str_remove_whitespace
        self.remove_numbers = str_remove_numbers
        self.remove_letters = str_remove_letters
        self.remove_punctuation = str_remove_punctuation

    def fit(
        self, data: DataFrame, columns: list[str] | None = None
    ) -> Self | Err[str]:
        raise TypeError("Use the 'fit_transform' method instead of 'fit'")

    # @override
    def fit_transform(
        self, data: DataFrame, columns: list[str] | None = None
    ) -> Result[DataFrame, str]:
        if columns:
            data = data[columns]
        else:
            columns = get_dataframe_column_names(data)

        if self.clean_missing:
            cme = self._clean_missing_enc = MissingValuesProcessor(
                strategy=self.clean_strategy,
                fill_value=self.fill_value,
                add_indicator=self.missing_indicator,
                verbose=self.verbose,
            )
            logging.info("> Cleansing")
            result = cme.fit_transform(data)
            if result.is_err():
                return result

            data = result.unwrap()

        if self.clean_outliers:
            coe = self._clean_outliers_enc = OutliersProcessor(
                method=self.outliers_method,
                threshold=self.outliers_threshold,
                add_indicator=self.outlier_indicator,
                verbose=self.verbose,
            )
            logging.info("> Outliers")
            missing_labels = None

            # ToDo optimize this to be created while creating labels
            if self._clean_missing_enc is not None and self.missing_indicator:
                    logging.info("Post-cleansing column correction")
                    na_cols = self._clean_missing_enc.na_cols
                    # undesired for outliers detection and treatment
                    missing_labels = (
                        self._clean_missing_enc._missing_value_labels(na_cols)
                    )

            na_cols = exclude_from_columns(columns, missing_labels)
<<<<<<< HEAD
            logging.info(na_cols)
=======
>>>>>>> 82b59f45
            result = coe.fit_transform(data, columns=na_cols)

            if result.is_err():
                return result

            data = result.unwrap()

        if self.string_operations:
            soe = self._string_operations_enc = StringOperationsProcessor(
                case_modifier=self.case_modifier,
                trim=self.trim,
                remove_whitespace=self.remove_whitespace,
                remove_numbers=self.remove_numbers,
                remove_letters=self.remove_letters,
                remove_punctuation=self.remove_punctuation,
                verbose=self.verbose,
            )
            logging.info("> String Operations")
            result = soe.fit_transform(data)
            if result.is_err():
                return result
            data = result.unwrap()

        self._fitted = True
        return Ok(data)

    # @override
    def transform(
        self,
        data: DataFrame,
        columns: list[str] | None = None,
    ) -> Result[DataFrame, str]:
        if not self._fitted:
            raise DataNotFittedError(
                "Data must be fitted first using the 'fit_transform' method"
            )

        if columns:
            data = data[columns]

        if self._clean_missing_enc:
            logging.info("> Cleansing")
            result = self._clean_missing_enc.transform(data)
            if result.is_err():
                return result
            data = result.unwrap()

        if self._clean_outliers_enc:
            logging.info("> Outliers")
            result = self._clean_outliers_enc.transform(data)
            if result.is_err():
                return result

            data = result.unwrap()

        if self._string_operations_enc:
            logging.info("> String Operations")
            result = self._string_operations_enc.transform(data)
            if result.is_err():
                return result
            data = result.unwrap()

        return Ok(data)<|MERGE_RESOLUTION|>--- conflicted
+++ resolved
@@ -993,15 +993,15 @@
                     )
 
             na_cols = exclude_from_columns(columns, missing_labels)
-<<<<<<< HEAD
             logging.info(na_cols)
-=======
->>>>>>> 82b59f45
             result = coe.fit_transform(data, columns=na_cols)
 
             if result.is_err():
                 return result
-
+            if result.is_err():
+                return result
+
+            data = result.unwrap()
             data = result.unwrap()
 
         if self.string_operations:
