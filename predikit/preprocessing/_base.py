--- conflicted
+++ resolved
@@ -10,10 +10,7 @@
 from typing import (
     Callable,
     Self,
-<<<<<<< HEAD
     override,
-=======
->>>>>>> ee088082
 )
 
 import numpy as np
@@ -764,9 +761,6 @@
             True if it falls under the noted form
             False otherwise
         """
-<<<<<<< HEAD
-        return list(map(cls.from_str, dtypes))
-=======
         return input.endswith("+") and self._is_integer(input[:-1])
 
     def _is_range(self, input: str) -> bool:
@@ -780,7 +774,6 @@
         ----------
         input : str
             the original input from user input line
->>>>>>> ee088082
 
         Returns
         -------
