from abc import (
    ABC,
    abstractmethod,
)
from enum import (
    StrEnum,
    auto,
)
<<<<<<< HEAD
from typing import (
    Self,
    override,
)
=======
from typing import Self  # override,
>>>>>>> 3314bcb0

import numpy as np
from pandas import DataFrame
from scipy.sparse import csr_matrix
from sklearn.base import (
    BaseEstimator,
    TransformerMixin,
)


class BasePreprocessor(TransformerMixin, BaseEstimator, ABC):
    """
    Base class for all preprocessing tasks in the data pipeline.

    This class inherits from both `TransformerMixin` and `BaseEstimator` from
    scikit-learn, providing a foundation for creating custom preprocessing
    steps. `TransformerMixin` provides the `fit_transform` method, which fits
    the model and returns the transformed data. `BaseEstimator` provides the
    `get_params` and `set_params` methods for handling estimator parameters.

    Note: This class should be used as a base class when creating new
    preprocessing steps. It should not be instantiated directly.

    Examples
    --------
    >>> class CustomPreprocessor(BasePreprocessor):
    ...     def fit(self, data, columns=None):
    ...         # Implement fit functionality here
    ...         return self
    ...
    ...     def transform(self, data):
    ...         # Implement transform functionality here
    ...         return X_transformed
    """

    def __init__(self, data: DataFrame, *args, **params):
        self.data = data

    def fit(
        self,
        data: DataFrame,
        columns: list[str] | None = None,
    ) -> Self:
        """
        Fit the preprocessing transformer to the given data.

        Parameters:
            data (DataFrame): The input data to fit the transformer on.
            columns (list[str] | None): Optional. The subset of columns to fit the transformer on.
                                        If None, all columns will be used.

        Returns:
            Self: The fitted transformer if successful, otherwise an error message.
        """
        return self

    @abstractmethod
    def transform(
        self,
        data: DataFrame,
        columns: list[str] | None = None,
    ) -> DataFrame:
        """
        Apply the transformation to the given data.

        Args:
            data (DataFrame): The input data to be transformed.
            columns (list[str] | None, optional): The columns to be transformed. If None, all columns will be transformed. Defaults to None.

        Returns:
            DataFrame: The transformed data if successful, otherwise an error message.
        """
        ...

    def fit_transform(
        self,
        data: DataFrame,
        columns: list[str] | None = None,
        **fit_params,
    ) -> DataFrame:
        """
        Fit the transformer to the data and transform it.

        Parameters:
            data (DataFrame): The input data to fit and transform.
            columns (list[str] | None, optional): The columns to apply the transformation on. If None, all columns are transformed. Defaults to None.
            **fit_params: Additional parameters to be passed to the fit method.

        Returns:
            DataFrame: The transformed data if successful, otherwise an error message.

        Raises:
            ValueError: If the input data is empty.
        """
        if data.empty:
            raise ValueError(
                "Dataset cannot be empty in fit_transform process."
            )

        if not columns:
            result = self.fit(data, **fit_params)
            return result.transform(data)

        result = self.fit(data, columns, **fit_params)
        return result.transform(data)


class Encoder(BasePreprocessor, ABC):
    @abstractmethod
    def get_feature_names_out(self) -> np.ndarray:
        """
        Return the names of the encoded features.

        Returns
        -------
        np.ndarray
            names of the encoded features
        """

    @override
    def transform(self, X) -> csr_matrix: ...


class MissingValueStrategy(StrEnum):
    """
    Enum for specifying the method of handling missing values.

    Attributes
    ----------
    MEAN : enum member
        Represents the mean imputation strategy
    MEDIAN : enum member
        Represents the median imputation strategy
    MODE : enum member
        Represents the mode imputation strategy
    CONSTANT : enum member
        Represents the constant imputation strategy
    OMIT : enum member
        Represents the omit imputation strategy
    """

    MEAN = auto()
    MEDIAN = auto()
    MODE = auto()
    CONSTANT = auto()
    OMIT = auto()

    @classmethod
    def from_str(cls, strategy: str) -> "MissingValueStrategy":
        """
        Returns the enumeration member corresponding to the given string.

        Parameters
        ----------
        strategy : str
            The string representation of the strategy.

        Returns
        -------
        MissingValueStrategy
            The enumeration member corresponding to the given string.
        """
        strategy = strategy.lower()
        match strategy:
            case "mean":
                return cls.MEAN
            case "median":
                return cls.MEDIAN
            case "mode" | "most_frequent" | "most frequent" | "most-frequent":
                return cls.MODE
            case "constant" | "fill" | "value":
                return cls.CONSTANT
            # fmt: off
            case "omit" | "drop" | "dropna" | "drop_na" | "drop na" | "drop-na":
                return cls.OMIT
            # fmt: on
            case _:
                raise ValueError(
                    f"Invalid missing value handling strategy: {strategy}"
                )


class OutlierDetectionMethod(StrEnum):
    """
    Enum for specifying the method of detecting outliers.

    Attributes
    ----------
    IQR : enum member
        Represents the Interquartile Range Rule
    Z_SCORE : enum member
        Represents the Z Score Rule
    """

    IQR = auto()
    Z_SCORE = auto()

    @classmethod
    def from_str(cls, method: str) -> "OutlierDetectionMethod":
        """
        Returns the enumeration member corresponding to the given string.

        Parameters
        ----------
        method : str
            The string representation of the method.

        Returns
        -------
        OutlierDetectionMethod
            The enumeration member corresponding to the given string.
        """
        method = method.lower()
        match method:
            # fmt: off
            case (
                "iqr"
                | "interquartile_range"
                | "interquartile range"
                | "inter quartile range"
                | "inter quartile_range"
                | "inter quartile"
            ):
                return cls.IQR
            # fmt: on
            case "z_score" | "zscore" | "z-score" | "z":
                return cls.Z_SCORE
            case _:
                raise ValueError(
                    f"Invalid outlier detection method: {method}",
                )


class EncodingStrategies(StrEnum):
    """
    Enum class for different types of categorical encoders.

    This class provides an enumeration of common categorical
    encoding strategies. Each member of the enumeration
    represents a different type of categorical encoder.

    Attributes
    ----------
    HashingEncoder : enum member
        Represents the Hashing Encoder strategy.
    SumEncoder : enum member
        Represents the Sum Encoder strategy.
    BackwardDifferenceEncoder : enum member
        Represents the Backward Difference Encoder strategy.
    OneHotEncoder : enum member
        Represents the One Hot Encoder strategy.
    HelmertEncoder : enum member
        Represents the Helmert Encoder strategy.
    BaseNEncoder : enum member
        Represents the Base N Encoder strategy.
    CountEncoder : enum member
        Represents the Count Encoder strategy.

    Examples
    --------
    >>> encoder = CategoricalEncodingStrategies.OneHotEncoder
    """

    HashingEncoder = "HashingEncoder"
    SumEncoder = "SumEncoder"
    BackwardDifferenceEncoder = "BackwardDifferenceEncoder"
    OneHotEncoder = "OneHotEncoder"
    HelmertEncoder = "HelmertEncoder"
    BaseNEncoder = "BaseNEncoder"
    CountEncoder = "CountEncoder"
    LabelEncoder = "LabelEncoder"
    PolynomialEncoder = "PolynomialEncoder"
    OrdinalEncoder = "OrdinalEncoder"

    @classmethod
    def from_str(cls, strategy: str) -> "EncodingStrategies":
        """
        Returns the enumeration member corresponding to the given string.

        Parameters
        ----------
        strategy : str
            The string representation of the strategy.

        Returns
        -------
        EncodingStrategies
            The enumeration member corresponding to the given string.
        """
        strategy = strategy.lower()
        match strategy:
            case "hashing" | "hashingencoder":
                return cls.HashingEncoder
            case "sum" | "sumencoder":
                return cls.SumEncoder
            # fmt: off
            case (
                "backward_difference"
                | "backwarddifference"
                | "backwarddifferenceencoder"
            ):
                return cls.BackwardDifferenceEncoder
            # fmt: on
            case "one_hot" | "onehot" | "onehotencoder":
                return cls.OneHotEncoder
            case "helmert" | "helmertencoder":
                return cls.HelmertEncoder
            case "base_n" | "basen" | "basenencoder":
                return cls.BaseNEncoder
            case "count" | "countencoder":
                return cls.CountEncoder
            case "label" | "labelencoder":
                return cls.LabelEncoder
            case "polynomial" | "polynomialencoder":
                return cls.PolynomialEncoder
            case "ordinal" | "ordinalencoder":
                return cls.OrdinalEncoder
            case _:
                raise ValueError(f"Invalid encoding strategy: {strategy}")


class FilterOperator(StrEnum):
    """
    An enumeration representing various filter operators used in
    data filtering.
    """

    EQUAL = auto()
    NOTEQUAL = auto()
    GREATER = auto()
    GREATEREQUAL = auto()
    LESS = auto()
    LESSEQUAL = auto()
    NULL = auto()
    NOTNULL = auto()
    CONTAINS = auto()
    DOES_NOT_CONTAIN = auto()

    @property
    def to_str(self) -> str:
        """
        Returns the string representation of the operator.

        Returns
        -------
        str
            The string representation of the operator.
        """

        return {
            FilterOperator.EQUAL: "==",
            FilterOperator.NOTEQUAL: "!=",
            FilterOperator.GREATER: ">",
            FilterOperator.GREATEREQUAL: ">=",
            FilterOperator.LESS: "<",
            FilterOperator.LESSEQUAL: "<=",
            FilterOperator.NULL: "isna()",
            FilterOperator.NOTNULL: "notna()",
        }[self]

    @property
    def is_comparison_operator(self) -> bool:
        """
        Returns True if the operator is a comparison operator.

        Returns
        -------
        bool
            True if the operator is a comparison operator.
        """

        return self.value in self.tolist()[:6]

    @property
    def is_nullity_operator(self) -> bool:
        """
        Returns True if the operator is a null operator.

        Returns
        -------
        bool
            True if the operator is a null operator.
        """

        return self.value in self.tolist()[6:8]

    @property
    def is_containment_operator(self) -> bool:
        """
        Returns True if the operator is a contains operator.

        Returns
        -------
        bool
            True if the operator is a contains operator.
        """

        return self.value in self.tolist()[8:]

    @classmethod
    def from_str(cls, operator: str) -> "FilterOperator":
        """
        Returns the enumeration member corresponding to the given string.

        Parameters
        ----------
        operator : str
            The string representation of the operator.

        Returns
        -------
        FilterOperator
            The enumeration member corresponding to the given string.
        """
        operator = operator.lower()
        match operator:
            case "==" | "=" | "equal" | "equals" | "eq":
                return cls.EQUAL
            case "!=" | "ne" | "not_equal" | "notequal":
                return cls.NOTEQUAL
            case ">" | "gt" | "greater":
                return cls.GREATER
            case ">=" | "ge" | "greater_equal" | "greaterequal":
                return cls.GREATEREQUAL
            case "<" | "lt" | "less":
                return cls.LESS
            case "<=" | "le" | "less_equal" | "lessequal":
                return cls.LESSEQUAL
            case "isna" | "null":
                return cls.NULL
            case "notna()" | "not_null" | "notnull":
                return cls.NOTNULL
            case "contains" | "in":
                return cls.CONTAINS
            case "does_not_contain" | "not in" | "dnc" | "doesnotcontain":
                return cls.DOES_NOT_CONTAIN
            case _:
                raise ValueError(f"Invalid filter operator: {operator}")

    def tolist(self):
        """
        Returns a list of all the members of the enumeration.

        Returns
        -------
        list
            A list of all the members of the enumeration.
        """
        return list(map(lambda c: c.value, self.__class__))


class CaseModifyingMethod(StrEnum):
    """
    An enumeration of methods for modifying the case of strings in a
    pandas Series.

    Attributes
    ----------
    LOWER : enum.auto
        Converts all characters to lowercase.
    UPPER : enum.auto
        Converts all characters to uppercase.
    TITLE : enum.auto
        Converts first character of each word to uppercase and remaining
        to lowercase.
    CAPITALIZE : enum.auto
        Converts first character to uppercase and remaining to lowercase.
    SWAPCASE : enum.auto
        Converts uppercase to lowercase and lowercase to uppercase.
    CASEFOLD : enum.auto
        Removes all case distinctions in the string.
    """

    LOWER = auto()
    UPPER = auto()
    TITLE = auto()
    CAPITALIZE = auto()
    SWAPCASE = auto()
    CASEFOLD = auto()

    @classmethod
    def from_str(cls, method: str) -> "CaseModifyingMethod":
        """
        Returns the enumeration member corresponding to the given string.

        Parameters
        ----------
        method : str
            The string representation of the method.

        Returns
        -------
        CaseModifyingMethod
            The enumeration member corresponding to the given string.
        """
        method = method.lower()
        match method:
            case "lower":
                return cls.LOWER
            case "upper":
                return cls.UPPER
            case "title":
                return cls.TITLE
            case "capitalize":
                return cls.CAPITALIZE
            case "swapcase":
                return cls.SWAPCASE
            case "casefold":
                return cls.CASEFOLD
            case _:
                raise ValueError(f"Invalid case modifying method: {method}")


class FeatureType(StrEnum):
    INTEGER = "i"
    FLOAT = "f"
    BOOLEAN = "b"
    DATETIME = "M"
    TIMEDELTA = "m"
    CATEGORY = "O"
    OBJECT = "O"

    @classmethod
    def from_str(cls, dtype: str) -> "FeatureType":
        """
        Returns the enumeration member corresponding to the given string.

        Parameters
        ----------
        dtype : str
            The string representation of the dtype.

        Returns
        -------
        FeatureType
            The enumeration member corresponding to the given string.
        """
        dtype = dtype.lower()
        match dtype:
            case "int" | "int64" | "int32" | "int16" | "int8" | "integer":
                return cls.INTEGER
            case "float" | "float64" | "float32" | "float16":
                return cls.FLOAT
            case "bool" | "boolean":
                return cls.BOOLEAN
            case "datetime" | "datetime64" | "datetime32" | "datetime16":
                return cls.DATETIME
            case "timedelta" | "timedelta64" | "timedelta32" | "timedelta16":
                return cls.TIMEDELTA
            case "category":
                return cls.CATEGORY
            case "object" | "str" | "string":
                return cls.OBJECT
            case _:
                raise ValueError(f"Invalid dtype: {dtype}")

    @classmethod
    def from_list(cls, dtypes: list[str]) -> list["FeatureType"]:
        """
        Returns a list of enumeration members corresponding to the given
        list of strings.

        Parameters
        ----------
        dtypes : list[str]
            The list of string representations of the dtypes.

        Returns
        -------
        list[FeatureType]
            A list of enumeration members corresponding to the given list
            of strings.
        """
        return list(map(cls.from_str, dtypes))

    def list(self):
        """
        Returns a list of all the members of the enumeration.

        Returns
        -------
        list
            A list of all the members of the enumeration.
        """

        return list(map(lambda c: c.value, self.__class__))<|MERGE_RESOLUTION|>--- conflicted
+++ resolved
@@ -6,18 +6,12 @@
     StrEnum,
     auto,
 )
-<<<<<<< HEAD
+
 from typing import (
     Self,
     override,
 )
-=======
-from typing import Self  # override,
->>>>>>> 3314bcb0
-
-import numpy as np
-from pandas import DataFrame
-from scipy.sparse import csr_matrix
+
 from sklearn.base import (
     BaseEstimator,
     TransformerMixin,
