--- conflicted
+++ resolved
@@ -1,14 +1,7 @@
 import logging
 import numbers
-<<<<<<< HEAD
-from typing import (
-    Self,
-    override,
-)
-=======
 from typing import Any, Self
 from typing import override
->>>>>>> 673424c7
 
 import numpy as np
 import pandas as pd
