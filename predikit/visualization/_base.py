--- conflicted
+++ resolved
@@ -1,11 +1,6 @@
 from abc import ABC
 from enum import StrEnum
-<<<<<<< HEAD
-
-from .._typing import Any
-=======
 from typing import Any
->>>>>>> ee088082
 
 
 class BaseVisualization(ABC):
