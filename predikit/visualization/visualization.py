--- conflicted
+++ resolved
@@ -42,7 +42,6 @@
             - "Hexbin"
             - "Barh"
             - "KDE"
-<<<<<<< HEAD
         params (dict): A dictionary of parameters for the visualization. Each parameter
             should be a key-value pair, where the key is a string and the value can be
             a string, integer, or float.
@@ -50,16 +49,6 @@
     Attributes:
         _VISUALIZATIONS (dict): A dictionary mapping visualization strategies to their
             corresponding functions.
-=======
-
-        params (dict): A dictionary of parameters for the visualization. The keys
-            should be the parameter names and the values should be the corresponding
-            values for those parameters. The value types can be str, int, or float.
-
-    Attributes:
-        _VISUALIZATIONS (dict): A dictionary mapping visualization strategies to
-            their corresponding visualization functions.
->>>>>>> 67413234
 
     Methods:
         barh(df: pd.DataFrame, *args, **kwargs) -> None:
@@ -77,6 +66,21 @@
 
     @staticmethod
     def barh(df: pd.DataFrame, *args, **kwargs):
+        """
+        Returns a horizontal bar plot for a Pandas DataFrame.
+
+        Parameters:
+        - df (pd.DataFrame): The DataFrame to plot.
+        - *args: Additional positional arguments to pass to the underlying `plot.barh` method.
+        - **kwargs: Additional keyword arguments to pass to the underlying `plot.barh` method.
+
+        Returns:
+        - matplotlib.axes.Axes: The Axes object containing the plot.
+
+        Example:
+        >>> df = pd.DataFrame({'A': [1, 2, 3], 'B': [4, 5, 6]})
+        >>> barh(df)
+        """
         """
         Returns a horizontal bar plot for a Pandas DataFrame.
 
@@ -117,12 +121,8 @@
 
         Args:
             strategy (VisualizationStrategies): The visualization strategy to use.
-<<<<<<< HEAD
             params (dict, optional): A dictionary of parameters for the visualization.
                 Defaults to None.
-=======
-            params (dict[str, str | int | float], optional): Additional parameters for the visualization. Defaults to None.
->>>>>>> 67413234
         """
         if params is None:
             params = {}
@@ -148,23 +148,15 @@
         """
         if isinstance(self.vis, Figure):
             return self.vis.data
-<<<<<<< HEAD
         else:
             raise TypeError("Visualization object does not contain valid data.")
-=======
-        raise TypeError("Visualization object does not contain valid data.")
->>>>>>> 67413234
 
     def send_json(self) -> str:
         """
         Convert the visualization to JSON.
 
         Returns:
-<<<<<<< HEAD
             str: The visualization data in JSON format.
-=======
-            str: The visualization converted to JSON.
->>>>>>> 67413234
         """
         return to_json(self.vis)
 
@@ -179,12 +171,17 @@
     """
     A class that creates subplots.
 
+    Parameters:
+    -----------
+    figures : list
     Parameters:
     -----------
     figures : list
         A list of figures to be displayed.
     rows : int
+    rows : int
         The number of rows in the subplot.
+    cols : int
     cols : int
         The number of columns in the subplot.
     """
@@ -208,11 +205,7 @@
         Creates subplots with axis labels and titles.
 
         Returns:
-<<<<<<< HEAD
             A Plotly figure object with subplots, axis labels, and titles.
-=======
-            A Plotly Figure object representing the subplots.
->>>>>>> 67413234
         """
         # Create a subplot with the specified number of rows and columns
         this_figure = sp.make_subplots(rows=self.rows, cols=self.cols)
@@ -284,6 +277,15 @@
         --------
         str
             The JSON representation of the figure.
+        Parameters:
+        -----------
+        figure : Plotly figure
+            The figure to be converted to JSON.
+
+        Returns:
+        --------
+        str
+            The JSON representation of the figure.
         """
         return to_json(figure)
 
@@ -295,5 +297,9 @@
         -----------
         figure : Plotly figure
             The figure to be displayed.
+        Parameters:
+        -----------
+        figure : Plotly figure
+            The figure to be displayed.
         """
         offline.iplot(figure)