--- conflicted
+++ resolved
@@ -5,10 +5,6 @@
     TypeAlias,
     Union,
 )
-<<<<<<< HEAD
-from typing import Any  # noqa: F401
-=======
->>>>>>> ee088082
 
 import numpy as np
 import numpy.typing
