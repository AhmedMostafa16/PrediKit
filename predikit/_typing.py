from os import PathLike
import numpy as np
import numpy.typing
<<<<<<< HEAD
=======
from scipy import sparse
>>>>>>> cacc66d8
import pandas as pd
from typing import (
    Callable,
    Literal,
    TypeAlias,
<<<<<<< HEAD
=======
    Union,
>>>>>>> cacc66d8
    Any,
)

from pandas import DataFrame

Number: TypeAlias = int | float
ArrayLike: TypeAlias = numpy.typing.ArrayLike
<<<<<<< HEAD
MatrixLike: TypeAlias = np.ndarray | pd.DataFrame
=======
MatrixLike: TypeAlias = np.ndarray | pd.DataFrame | pd.Series

SEQUENCE = (list, tuple, np.ndarray, pd.Series)
SEQUENCE_LIKE = Union[SEQUENCE]
DATAFRAME_LIKE = Union[dict, list, tuple, np.ndarray, sparse.spmatrix, pd.DataFrame]
TARGET_LIKE = Union[int, str, list, tuple, np.ndarray, pd.Series]
>>>>>>> cacc66d8

PdReader: TypeAlias = Callable[..., DataFrame]
FilePath: TypeAlias = str | PathLike[str]
DfExporter: TypeAlias = Callable[..., str | None]
MemoryUnit: TypeAlias = Literal["B", "KB", "MB", "GB"]<|MERGE_RESOLUTION|>--- conflicted
+++ resolved
@@ -1,36 +1,25 @@
 from os import PathLike
 import numpy as np
+from scipy import sparse
+import pandas as pd
 import numpy.typing
-<<<<<<< HEAD
-=======
-from scipy import sparse
->>>>>>> cacc66d8
-import pandas as pd
 from typing import (
     Callable,
     Literal,
     TypeAlias,
-<<<<<<< HEAD
-=======
     Union,
->>>>>>> cacc66d8
-    Any,
 )
 
 from pandas import DataFrame
 
 Number: TypeAlias = int | float
 ArrayLike: TypeAlias = numpy.typing.ArrayLike
-<<<<<<< HEAD
-MatrixLike: TypeAlias = np.ndarray | pd.DataFrame
-=======
 MatrixLike: TypeAlias = np.ndarray | pd.DataFrame | pd.Series
 
 SEQUENCE = (list, tuple, np.ndarray, pd.Series)
 SEQUENCE_LIKE = Union[SEQUENCE]
 DATAFRAME_LIKE = Union[dict, list, tuple, np.ndarray, sparse.spmatrix, pd.DataFrame]
 TARGET_LIKE = Union[int, str, list, tuple, np.ndarray, pd.Series]
->>>>>>> cacc66d8
 
 PdReader: TypeAlias = Callable[..., DataFrame]
 FilePath: TypeAlias = str | PathLike[str]
