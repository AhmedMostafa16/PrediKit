--- conflicted
+++ resolved
@@ -63,22 +63,13 @@
                 - ``"GBM"``
                 - ``"DeepLearning"``
                 - ``"StackedEnsemble"``
-<<<<<<< HEAD
                 
             Defaults to ``None``
-=======
-
-            Defaults to ``None``, which means that all appropriate H2O algorithms will be used, if the search stopping criteria allow. Optional.
->>>>>>> 31a8029f
             Usage example::
 
                 include_algos = ["GLM", "DeepLearning", "DRF"]
 
-<<<<<<< HEAD
         exclude_algos (list[str]): The list of algorithms to exclude from the AutoML process. 
-=======
-        exclude_algos (list[str]): The list of algorithms to exclude from the AutoML process.
->>>>>>> 31a8029f
             This can't be used in combination with ``include_algos`` param.
             Defaults to ``None``
             Usage example::
